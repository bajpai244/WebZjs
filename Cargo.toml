--- conflicted
+++ resolved
@@ -28,13 +28,10 @@
 thiserror = "1.0.63"
 console_error_panic_hook = { version = "0.1.7", optional = true }
 wasm-bindgen-futures = "0.4.42"
-<<<<<<< HEAD
 indexed_db_futures = "0.5.0"
 web-sys = { version  = "0.3.69", features = ["console"] }
-=======
 sha2 = "0.10"
 ripemd = "0.1"
->>>>>>> 0b959487
 
 [dev-dependencies]
 wasm-bindgen-test = "0.3.42"
