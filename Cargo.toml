--- conflicted
+++ resolved
@@ -32,35 +32,23 @@
 [features]
 default = ["native", "multicore"]
 
-<<<<<<< HEAD
-native = ["tonic/channel", "tonic/gzip", "tonic/tls-webpki-roots"]
 multicore = ["zcash_proofs/multicore", "zcash_primitives/multicore", "zcash_client_memory/multicore"]
 
 # WASM specific features
 wasm = ["console_error_panic_hook", "dep:tracing-web", "zcash_client_backend/wasm-bindgen"]
 wasm-parallel = ["wasm", "wasm-bindgen-rayon", "multicore"]
-=======
-wasm = ["console_error_panic_hook", "dep:tracing-web"]
 native = ["dep:tokio", "tonic/channel", "tonic/gzip", "tonic/tls-webpki-roots"]
 sqlite-db = ["dep:zcash_client_sqlite"]
->>>>>>> 8fa06112
 console_error_panic_hook = ["dep:console_error_panic_hook"]
 no-bundler = ["wasm-bindgen-rayon?/no-bundler"]
 
 [dependencies]
 ## Web dependencies
-<<<<<<< HEAD
 wasm-bindgen = "0.2.93"
 js-sys = "0.3.70"
 wasm-bindgen-futures = "0.4.43"
-web-sys = { version  = "0.3.70", features = ["console"] }
+web-sys = { version = "0.3.70", features = ["console"] }
 wasm-bindgen-rayon = { version = "1.2.1", optional = true }
-=======
-wasm-bindgen = "0.2.84"
-js-sys = "0.3.69"
-wasm-bindgen-futures = "0.4.42"
-web-sys = { version = "0.3.69", features = ["console"] }
->>>>>>> 8fa06112
 
 # WASM specific dependencies
 tracing-web = { version = "0.1.3", optional = true }
@@ -69,22 +57,12 @@
 tokio_with_wasm = { version = "0.7.1", features = ["rt", "rt-multi-thread", "sync", "macros"] }
 
 ## Zcash dependencies
-<<<<<<< HEAD
-zcash_keys = { git = "https://github.com/ChainSafe/librustzcash", rev = "a77e8a0204dab421fdbf5822e585716339567b96", features = ["transparent-inputs", "orchard", "sapling", "unstable"] }
-zcash_client_backend = { git = "https://github.com/ChainSafe/librustzcash", rev = "a77e8a0204dab421fdbf5822e585716339567b96", default-features = false, features = ["lightwalletd-tonic"] }
-zcash_client_memory = { git = "https://github.com/ChainSafe/librustzcash", rev = "a77e8a0204dab421fdbf5822e585716339567b96", features = ["orchard"] }
-zcash_primitives = { git = "https://github.com/ChainSafe/librustzcash", rev = "a77e8a0204dab421fdbf5822e585716339567b96" }
-zcash_address = { git = "https://github.com/ChainSafe/librustzcash", rev = "a77e8a0204dab421fdbf5822e585716339567b96" }
-zcash_proofs = { git = "https://github.com/ChainSafe/librustzcash", rev = "a77e8a0204dab421fdbf5822e585716339567b96", default-features = false, features = ["bundled-prover"] }
-=======
 zcash_keys = { git = "https://github.com/ChainSafe/librustzcash", rev = "c97a3f6e60446523fafa63cdf77b6c2584ac9f3b", features = ["transparent-inputs", "orchard", "sapling", "unstable"] }
-zcash_client_backend = { git = "https://github.com/ChainSafe/librustzcash", rev = "c97a3f6e60446523fafa63cdf77b6c2584ac9f3b", default-features = false, features = ["lightwalletd-tonic", "wasm-bindgen"] }
+zcash_client_backend = { git = "https://github.com/ChainSafe/librustzcash", rev = "c97a3f6e60446523fafa63cdf77b6c2584ac9f3b", default-features = false, features = ["lightwalletd-tonic"] }
 zcash_client_memory = { git = "https://github.com/ChainSafe/librustzcash", rev = "c97a3f6e60446523fafa63cdf77b6c2584ac9f3b", features = ["orchard"] }
 zcash_primitives = { git = "https://github.com/ChainSafe/librustzcash", rev = "c97a3f6e60446523fafa63cdf77b6c2584ac9f3b" }
 zcash_address = { git = "https://github.com/ChainSafe/librustzcash", rev = "c97a3f6e60446523fafa63cdf77b6c2584ac9f3b" }
 zcash_proofs = { git = "https://github.com/ChainSafe/librustzcash", rev = "c97a3f6e60446523fafa63cdf77b6c2584ac9f3b", default-features = false, features = ["bundled-prover"] }
->>>>>>> 8fa06112
-
 
 ## gRPC Web dependencies
 prost = { version = "0.12", default-features = false }
@@ -92,13 +70,11 @@
     "prost",
 ] }
 
-<<<<<<< HEAD
-=======
+
 # Used in Native tests
 tokio = { version = "1.0", features = ["rt", "macros", "rt-multi-thread"], optional = true }
 zcash_client_sqlite = { git = "https://github.com/ChainSafe/librustzcash", rev = "c97a3f6e60446523fafa63cdf77b6c2584ac9f3b", default-features = false, features = ["unstable", "orchard"], optional = true }
 
->>>>>>> 8fa06112
 getrandom = { version = "0.2", features = ["js"] }
 thiserror = "1.0.63"
 indexed_db_futures = "0.5.0"
@@ -111,11 +87,12 @@
 hex = "0.4.3"
 tracing-subscriber = { version = "0.3.18", features = ["env-filter"] }
 tracing = "0.1.40"
-<<<<<<< HEAD
 rayon = "1.8"
+subtle = "2.6.1"
 
 [dev-dependencies]
 wasm-bindgen-test = "0.3.43"
+tempfile = "3.12"
 # Used in Native tests
 tokio = { version = "1.0", features = ["rt", "macros"] }
 
@@ -136,13 +113,4 @@
 # zcash_proofs = {path = "../librustzcash/zcash_proofs" }
 # zcash_protocol =  { path = "../librustzcash/components/zcash_protocol"}
 # zip32 = { git = "https://github.com/zcash/zip32.git", branch = "diversifier_index_ord"}
-=======
-subtle = "2.6.1"
 
-[dev-dependencies]
-wasm-bindgen-test = "0.3.42"
-tempfile = "3.12"
-
-[patch.crates-io]
-zip32 = { git = "https://github.com/zcash/zip32.git", branch = "diversifier_index_ord" }
->>>>>>> 8fa06112
