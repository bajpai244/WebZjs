import { set } from 'idb-keyval';
import { useCallback } from 'react';
import { useWebZjsContext } from '../context/WebzjsContext';

interface WebzjsActions {
  addNewAccountFromUfvk: (
    ufvk: string,
    birthdayHeight: number,
  ) => Promise<void>;
  getAccountData: () => Promise<
    { unifiedAddress: string; transparentAddress: string } | undefined
  >;
  triggerRescan: () => Promise<void>;
  flushDbToStore: () => Promise<void>;
  syncStateWithWallet: () => Promise<void>;
}

export function useWebZjsActions(): WebzjsActions {
  const { state, dispatch } = useWebZjsContext();

  const getAccountData = useCallback(async () => {
    try {
<<<<<<< HEAD
      if (state.activeAccount !== undefined && state.activeAccount !== null) {
        return {
          unifiedAddress: await state.webWallet!.get_current_address(
            state.activeAccount,
          ),
        };
      } else {
        return {
          unifiedAddress: await state.webWallet!.get_current_address(0),
        };
      }
=======
      const accountIndex = state.activeAccount ?? 0;

      const unifiedAddress =
        await state.webWallet!.get_current_address(accountIndex);
      const transparentAddress =
        await state.webWallet!.get_current_address_transparent(accountIndex);

      return {
        unifiedAddress,
        transparentAddress,
      };
>>>>>>> eb3151db
    } catch (error) {
      dispatch({
        type: 'set-error',
        payload: 'Cannot get active account data',
      });
    }
  }, [dispatch, state.activeAccount, state.webWallet]);

  const syncStateWithWallet = useCallback(async () => {
    if (!state.webWallet) {
      dispatch({
        type: 'set-error',
        payload: new Error('Wallet not initialized'),
      });
      return;
    }
    try {
      const summary = await state.webWallet.get_wallet_summary();
      if (summary) {
        dispatch({ type: 'set-summary', payload: summary });
      }
      const chainHeight = await state.webWallet.get_latest_block();
      if (chainHeight) {
        dispatch({ type: 'set-chain-height', payload: chainHeight });
      }
    } catch (error) {
      console.error('Error syncing state with wallet:', error);
      dispatch({ type: 'set-error', payload: String(error) });
    }
  }, [state.webWallet, dispatch]);

  const flushDbToStore = useCallback(async () => {
    if (!state.webWallet) {
      dispatch({
        type: 'set-error',
        payload: new Error('Wallet not initialized'),
      });
      return;
    }
    try {
      console.info('Serializing wallet and dumping to IndexedDB store');
      const bytes = await state.webWallet.db_to_bytes();
      await set('wallet', bytes);
      console.info('Wallet saved to storage');
    } catch (error) {
      console.error('Error flushing DB to store:', error);
      dispatch({ type: 'set-error', payload: String(error) });
    }
  }, [state.webWallet, dispatch]);

  const addNewAccountFromUfvk = useCallback(
    async (ufvk: string, birthdayHeight: number) => {
      if(state.webWallet === null) {dispatch({ type: 'set-error', payload: new Error('Wallet not initialized') }); return;}

      const account_id =
        (await state.webWallet?.create_account_ufvk(ufvk, birthdayHeight));
      dispatch({ type: 'set-active-account', payload: account_id });
      if (state.webWallet) {
        const summary = await state.webWallet.get_wallet_summary();
        console.log('account_balances', summary?.account_balances.length);
      }
      await syncStateWithWallet();
      await flushDbToStore();
    },
    [dispatch, flushDbToStore, state.webWallet, syncStateWithWallet],
  );

  const triggerRescan = useCallback(async () => {
    if (state.loading) {
      dispatch({ type: 'set-error', payload: new Error('App not yet loaded') });
      return;
    }
    if (!state.webWallet) {
      dispatch({
        type: 'set-error',
        payload: new Error('Wallet not initialized'),
      });
      return;
    }
    if (state.activeAccount === undefined) {
      dispatch({ type: 'set-error', payload: new Error('No active account') });
      return;
    }
    if (state.syncInProgress) {
      dispatch({
        type: 'set-error',
        payload: new Error('Sync already in progress'),
      });
      return;
    }

    dispatch({ type: 'set-sync-in-progress', payload: true });

    try {
      await state.webWallet.sync();
      await syncStateWithWallet();
      await flushDbToStore();
    } catch (err: unknown) {
      console.error('Error during rescan:', err);
      dispatch({ type: 'set-error', payload: String(err) });
    } finally {
      dispatch({ type: 'set-sync-in-progress', payload: false });
    }
  }, [
    state.loading,
    state.webWallet,
    state.activeAccount,
    state.syncInProgress,
    dispatch,
    syncStateWithWallet,
    flushDbToStore,
  ]);

  return {
    getAccountData,
    addNewAccountFromUfvk,
    triggerRescan,
    flushDbToStore,
    syncStateWithWallet,
  };
}<|MERGE_RESOLUTION|>--- conflicted
+++ resolved
@@ -20,19 +20,6 @@
 
   const getAccountData = useCallback(async () => {
     try {
-<<<<<<< HEAD
-      if (state.activeAccount !== undefined && state.activeAccount !== null) {
-        return {
-          unifiedAddress: await state.webWallet!.get_current_address(
-            state.activeAccount,
-          ),
-        };
-      } else {
-        return {
-          unifiedAddress: await state.webWallet!.get_current_address(0),
-        };
-      }
-=======
       const accountIndex = state.activeAccount ?? 0;
 
       const unifiedAddress =
@@ -44,7 +31,6 @@
         unifiedAddress,
         transparentAddress,
       };
->>>>>>> eb3151db
     } catch (error) {
       dispatch({
         type: 'set-error',
