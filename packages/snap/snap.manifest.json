{
  "version": "0.2.3",
  "description": "WebZjs Snap for demo wallet",
  "proposedName": "WebZjs Snap",
  "repository": {
    "type": "git",
    "url": "https://github.com/ChainSafe/WebZjs.git"
  },
  "source": {
<<<<<<< HEAD
    "shasum": "Olnj5ggrDoQY6XdFo2GdQir9hHZkXx4sYmbUuhzdNu8=",
=======
    "shasum": "2cQaKNl4ouKN6+2be59JvbwHzwD0o6WGYIoui+3miYM=",
>>>>>>> 5b74d77c
    "location": {
      "npm": {
        "filePath": "dist/bundle.js",
        "iconPath": "images/logo.svg",
        "packageName": "@chainsafe/webzjs-zcash-snap",
        "registry": "https://registry.npmjs.org/"
      }
    }
  },
  "initialPermissions": {
    "snap_dialog": {},
    "endowment:webassembly": {},
    "endowment:rpc": {
      "allowedOrigins": ["https://webzjs.chainsafe.dev"]
    },
    "snap_getBip44Entropy": [
      {
        "coinType": 133
      }
    ],
    "snap_manageState": {}
  },
  "platformVersion": "6.17.1",
  "manifestVersion": "0.1"
}<|MERGE_RESOLUTION|>--- conflicted
+++ resolved
@@ -7,11 +7,7 @@
     "url": "https://github.com/ChainSafe/WebZjs.git"
   },
   "source": {
-<<<<<<< HEAD
-    "shasum": "Olnj5ggrDoQY6XdFo2GdQir9hHZkXx4sYmbUuhzdNu8=",
-=======
     "shasum": "2cQaKNl4ouKN6+2be59JvbwHzwD0o6WGYIoui+3miYM=",
->>>>>>> 5b74d77c
     "location": {
       "npm": {
         "filePath": "dist/bundle.js",
