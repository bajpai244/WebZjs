{
  "version": "0.1.0",
  "description": "WebZjs Snap for demo wallet",
  "proposedName": "WebZjs Snap",
  "repository": {
    "type": "git",
    "url": "https://github.com/MetaMask/template-snap-monorepo.git"
  },
  "source": {
<<<<<<< HEAD
    "shasum": "H66kPf5KzVuH2Wh122uNoA/nMaSXORtaHfgw8z8u71o=",
=======
    "shasum": "5kk+7sR8jY1fw3MjTH9dRIPkwAHHo0pFgfCseq+3rko=",
>>>>>>> 1bf57201
    "location": {
      "npm": {
        "filePath": "dist/bundle.js",
        "packageName": "@webzjs/zcash-snap",
        "registry": "https://registry.npmjs.org/"
      }
    }
  },
  "initialPermissions": {
    "snap_dialog": {},
    "endowment:webassembly": {},
    "endowment:rpc": {
      "dapps": true,
      "snaps": false
    },
    "snap_getBip44Entropy": [
      {
        "coinType": 133
      }
    ]
  },
  "platformVersion": "6.17.1",
  "manifestVersion": "0.1"
}<|MERGE_RESOLUTION|>--- conflicted
+++ resolved
@@ -7,11 +7,7 @@
     "url": "https://github.com/MetaMask/template-snap-monorepo.git"
   },
   "source": {
-<<<<<<< HEAD
-    "shasum": "H66kPf5KzVuH2Wh122uNoA/nMaSXORtaHfgw8z8u71o=",
-=======
     "shasum": "5kk+7sR8jY1fw3MjTH9dRIPkwAHHo0pFgfCseq+3rko=",
->>>>>>> 1bf57201
     "location": {
       "npm": {
         "filePath": "dist/bundle.js",
