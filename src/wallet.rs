use std::num::NonZeroU32;

use bip0039::{English, Mnemonic};
use futures_util::{Stream, StreamExt, TryStreamExt};
use nonempty::NonEmpty;
use secrecy::{ExposeSecret, SecretVec, Zeroize};
use tonic::{
    client::GrpcService,
    codegen::{Body, Bytes, StdError},
    Status, Streaming,
};

use crate::error::Error;
use crate::BlockRange;
<<<<<<< HEAD
use rayon::iter::IntoParallelIterator;
use rayon::iter::IntoParallelRefIterator;
use rayon::iter::ParallelIterator;
=======
use std::fmt::Debug;
use std::hash::Hash;
use subtle::ConditionallySelectable;
>>>>>>> 8fa06112
use zcash_address::ZcashAddress;
use zcash_client_backend::data_api::wallet::{
    create_proposed_transactions, input_selection::GreedyInputSelector, propose_transfer,
};
use zcash_client_backend::data_api::{scanning::ScanRange, WalletCommitmentTrees};
use zcash_client_backend::data_api::{
    AccountBirthday, AccountPurpose, InputSource, NullifierQuery, WalletRead, WalletSummary,
    WalletWrite,
};
use zcash_client_backend::fees::zip317::SingleOutputChangeStrategy;
use zcash_client_backend::proto::service::{
    self, compact_tx_streamer_client::CompactTxStreamerClient,
};
use zcash_client_backend::scanning::{scan_block, Nullifiers, ScanningKeys};
use zcash_client_backend::wallet::OvkPolicy;
use zcash_client_backend::zip321::{Payment, TransactionRequest};
use zcash_client_backend::ShieldedProtocol;
use zcash_client_backend::{data_api::scanning::ScanRange, proto::compact_formats::CompactBlock};
use zcash_client_memory::MemoryWalletDb;
use zcash_keys::keys::{UnifiedFullViewingKey, UnifiedSpendingKey};
use zcash_primitives::consensus::{self, BlockHeight, Network};
use zcash_primitives::transaction::components::amount::NonNegativeAmount;
use zcash_primitives::transaction::fees::zip317::FeeRule;
use zcash_primitives::transaction::TxId;
use zcash_proofs::prover::LocalTxProver;
<<<<<<< HEAD
const BATCH_SIZE: u32 = 10000;

/// The maximum number of checkpoints to store in each shard-tree
const PRUNING_DEPTH: usize = 100;
=======

use zcash_client_backend::proposal::Proposal;
>>>>>>> 8fa06112

const BATCH_SIZE: u32 = 10000;

fn is_sync<T: Sync>() {}
fn is_send<T: Send>() {}
/// # A Zcash wallet
///
/// A wallet is a set of accounts that can be synchronized together with the blockchain.
/// Once synchronized these can be used to build transactions that spend notes
///
/// ## Adding Accounts
///
/// TODO
///
/// ## Synchronizing
///
/// A wallet can be syncced with the blockchain by feeding it blocks. The accounts currently managed by the wallet will be used to
/// scan the blocks and retrieve relevant transactions. The wallet itself keeps track of blocks it has seen and can be queried for
/// the suggest range of blocks that should be retrieved for it to process next.
///
/// ## Building Transactions
///
/// TODO
///
pub struct Wallet<W, T> {
    /// Internal database used to maintain wallet data (e.g. accounts, transactions, cached blocks)
    pub(crate) db: W,
    // gRPC client used to connect to a lightwalletd instance for network data
    pub(crate) client: CompactTxStreamerClient<T>,
    pub(crate) network: consensus::Network,
    pub(crate) min_confirmations: NonZeroU32,
}

impl<W, T, AccountId, NoteRef> Wallet<W, T>
where
    W: WalletRead<AccountId = AccountId>
        + WalletWrite
        + InputSource<
            AccountId = <W as WalletRead>::AccountId,
            Error = <W as WalletRead>::Error,
            NoteRef = NoteRef,
        > + WalletCommitmentTrees,

    AccountId: Copy + Debug + Eq + Hash + Default + Send + ConditionallySelectable + 'static,
    NoteRef: Copy + Eq + Ord + Debug,
    Error: From<<W as WalletRead>::Error>,

    // GRPC connection Trait Bounds
    T: GrpcService<tonic::body::BoxBody>,
    T::Error: Into<StdError>,
    T::ResponseBody: Body<Data = Bytes> + std::marker::Send + 'static,
    <T::ResponseBody as Body>::Error: Into<StdError> + std::marker::Send,
{
    /// Create a new instance of a Zcash wallet for a given network
    pub fn new(
        db: W,
        client: T,
        network: Network,
        min_confirmations: NonZeroU32,
    ) -> Result<Self, Error> {
        Ok(Wallet {
            db,
            client: CompactTxStreamerClient::new(client),
            network,
            min_confirmations,
        })
    }

    /// Add a new account to the wallet
    ///
    /// # Arguments
    /// seed_phrase - mnemonic phrase to initialise the wallet
    /// account_index - The HD derivation index to use. Can be any integer
    /// birthday_height - The block height at which the account was created, optionally None and the current height is used
    ///
    pub async fn create_account(
        &mut self,
        seed_phrase: &str,
        account_index: u32,
        birthday_height: Option<u32>,
    ) -> Result<String, Error> {
        // decode the mnemonic and derive the first account
        let usk = usk_from_seed_str(seed_phrase, account_index, &self.network)?;
        let ufvk = usk.to_unified_full_viewing_key();

        self.import_account_ufvk(&ufvk, birthday_height, AccountPurpose::Spending)
            .await
    }

    pub async fn import_ufvk(
        &mut self,
        ufvk: &UnifiedFullViewingKey,
        birthday_height: Option<u32>,
    ) -> Result<String, Error> {
        self.import_account_ufvk(ufvk, birthday_height, AccountPurpose::ViewOnly)
            .await
    }

    /// Helper method for importing an account directly from a Ufvk or from seed.
    async fn import_account_ufvk(
        &mut self,
        ufvk: &UnifiedFullViewingKey,
        birthday_height: Option<u32>,
        purpose: AccountPurpose,
    ) -> Result<String, Error> {
        let birthday = match birthday_height {
            Some(height) => height,
            None => {
                let chain_tip: u32 = self
                    .client
                    .get_latest_block(service::ChainSpec::default())
                    .await?
                    .into_inner()
                    .height
                    .try_into()
                    .expect("block heights must fit into u32");
                chain_tip - 100
            }
        };
        // Construct an `AccountBirthday` for the account's birthday.
        let birthday = {
            // Fetch the tree state corresponding to the last block prior to the wallet's
            // birthday height. NOTE: THIS APPROACH LEAKS THE BIRTHDAY TO THE SERVER!
            let request = service::BlockId {
                height: (birthday - 1).into(),
                ..Default::default()
            };
            let treestate = self.client.get_tree_state(request).await?.into_inner();
            AccountBirthday::from_treestate(treestate, None).map_err(|_| Error::BirthdayError)?
        };

        let _account = self.db.import_account_ufvk(ufvk, &birthday, purpose)?;

        Ok("0".to_string())
    }

    pub fn suggest_scan_ranges(&self) -> Result<Vec<BlockRange>, Error> {
        Ok(self.db.suggest_scan_ranges().map(|ranges| {
            ranges
                .iter()
                .map(|scan_range| {
                    BlockRange(
                        scan_range.block_range().start.into(),
                        scan_range.block_range().end.into(),
                    )
                })
                .collect()
        })?)
    }

    /// Synchronize the wallet with the blockchain up to the tip
    /// The passed callback will be called for every batch of blocks processed with the current progress
    pub async fn sync(&mut self, callback: impl Fn(BlockHeight, BlockHeight)) -> Result<(), Error> {
        let tip = self.update_chain_tip().await?;

        tracing::info!("Retrieving suggested scan ranges from wallet");
        let scan_ranges = self.db.suggest_scan_ranges()?;
        tracing::info!("Suggested scan ranges: {:?}", scan_ranges);

        // TODO: Ensure wallet's view of the chain tip as of the previous wallet session is valid.
        // See https://github.com/Electric-Coin-Company/zec-sqlite-cli/blob/8c2e49f6d3067ec6cc85248488915278c3cb1c5a/src/commands/sync.rs#L157

        for scan_range in scan_ranges {
            self.fetch_and_scan_range(
                scan_range.block_range().start.into(),
                scan_range.block_range().end.into(),
            )
            .await?;
            callback(scan_range.block_range().end, tip);
        }

        Ok(())
    }

    async fn fetch_blocks(
        &mut self,
        start: u32,
        end: u32,
    ) -> Result<Streaming<CompactBlock>, Error> {
        let range = service::BlockRange {
            start: Some(service::BlockId {
                height: start.into(),
                ..Default::default()
            }),
            end: Some(service::BlockId {
                height: end.into(),
                ..Default::default()
            }),
        };

        Ok(self.client.get_block_range(range).await?.into_inner())
    }

    /// Download and process all blocks in the given range
    async fn fetch_and_scan_range(&mut self, start: u32, end: u32) -> Result<(), Error> {
        // get the chainstate prior to the range
        let tree_state = self
            .client
            .get_tree_state(service::BlockId {
                height: (start - 1).into(),
                ..Default::default()
            })
            .await?;
        let chainstate = tree_state.into_inner().to_chain_state()?;

        // Get the scanning keys from the DB
        let account_ufvks = self.db.get_unified_full_viewing_keys()?;
        let scanning_keys = ScanningKeys::from_account_ufvks(account_ufvks);

        // Get the nullifiers for the unspent notes we are tracking
        let nullifiers = Nullifiers::new(
            self.db.get_sapling_nullifiers(NullifierQuery::Unspent)?,
            self.db.get_orchard_nullifiers(NullifierQuery::Unspent)?,
        );

        let mut chunked_block_stream = self
            .fetch_blocks(start, end)
            .await?
            .try_chunks(BATCH_SIZE as usize);

        while let Ok(Some(blocks)) = chunked_block_stream.try_next().await {
            tracing::info!(
                "Scanning block range: {:?} to {:?}",
                blocks.first().unwrap().height,
                blocks.last().unwrap().height
            );

            self.db.put_blocks(
                &chainstate,
                blocks
                    .into_par_iter()
                    .map(|compact_block| {
                        scan_block(
                            &self.network,
                            compact_block,
                            &scanning_keys,
                            &nullifiers,
                            None,
                        )
                    })
                    .collect::<Result<Vec<_>, _>>()?,
            )?;
        }

        Ok(())
    }

    pub fn get_wallet_summary(&self) -> Result<Option<WalletSummary<AccountId>>, Error> {
        Ok(self.db.get_wallet_summary(self.min_confirmations.into())?)
    }

    pub(crate) async fn update_chain_tip(&mut self) -> Result<BlockHeight, Error> {
        tracing::info!("Retrieving chain tip from lightwalletd");

        let tip_height = self
            .client
            .get_latest_block(service::ChainSpec::default())
            .await?
            .get_ref()
            .height
            .try_into()
            .unwrap();

        tracing::info!("Latest block height is {}", tip_height);
        self.db.update_chain_tip(tip_height)?;

        Ok(tip_height)
    }

    ///
    /// Create a transaction proposal to send funds from the wallet to a given address
    ///
    fn propose_transfer(
        &mut self,
        account_index: usize,
        to_address: ZcashAddress,
        value: u64,
    ) -> Result<Proposal<FeeRule, NoteRef>, Error> {
        let account_id = self.db.get_account_ids()?[account_index];

        let input_selector = GreedyInputSelector::new(
            SingleOutputChangeStrategy::new(FeeRule::standard(), None, ShieldedProtocol::Orchard),
            Default::default(),
        );

        let request = TransactionRequest::new(vec![Payment::without_memo(
            to_address,
            NonNegativeAmount::from_u64(value)?,
        )])
        .unwrap();

        tracing::info!("Chain height: {:?}", self.db.chain_height()?);
        tracing::info!(
            "target and anchor heights: {:?}",
            self.db
                .get_target_and_anchor_heights(self.min_confirmations)?
        );

        let proposal = propose_transfer::<_, _, _, <W as WalletCommitmentTrees>::Error>(
            &mut self.db,
            &self.network,
            account_id,
            &input_selector,
            request,
            self.min_confirmations,
        )
        .unwrap();
        tracing::info!("Proposal: {:#?}", proposal);
        Ok(proposal)
    }

    ///
    /// Do the proving and signing required to create one or more transaction from the proposal. Created transactions are stored in the wallet database.
    ///
    /// Note: At the moment this requires a USK but ideally we want to be able to hand the signing off to a separate service
    ///     e.g. browser plugin, hardware wallet, etc. Will need to look into refactoring librustzcash create_proposed_transactions to allow for this
    ///
    pub(crate) fn create_proposed_transactions(
        &mut self,
        proposal: Proposal<FeeRule, NoteRef>,
        usk: &UnifiedSpendingKey,
    ) -> Result<NonEmpty<TxId>, Error> {
        let prover = LocalTxProver::bundled();

        let transactions = create_proposed_transactions::<
            _,
            _,
            <MemoryWalletDb<consensus::Network> as InputSource>::Error,
            _,
            _,
        >(
            &mut self.db,
            &self.network,
            &prover,
            &prover,
            usk,
            OvkPolicy::Sender,
            &proposal,
        )
        .unwrap();

        Ok(transactions)
    }

    ///
    /// Create a transaction proposal to send funds from the wallet to a given address and if approved will sign it and send the proposed transaction(s) to the network
    ///
    /// First a proposal is created by selecting inputs and outputs to cover the requested amount. This proposal is then sent to the approval callback.
    /// This allows wallet developers to display a confirmation dialog to the user before continuing.
    ///
    /// # Arguments
    ///
    pub async fn transfer(
        &mut self,
        seed_phrase: &str,
        from_account_index: usize,
        to_address: ZcashAddress,
        value: u64,
    ) -> Result<(), Error> {
        let usk = usk_from_seed_str(seed_phrase, 0, &self.network)?;
        let proposal = self.propose_transfer(from_account_index, to_address, value)?;
        // TODO: Add callback for approving the transaction here
        let txids = self.create_proposed_transactions(proposal, &usk)?;

        // send the transactions to the network!!
        tracing::info!("Sending transaction...");
        let txid = *txids.first();
        let (txid, raw_tx) = self
            .db
            .get_transaction(txid)?
            .map(|tx| {
                let mut raw_tx = service::RawTransaction::default();
                tx.write(&mut raw_tx.data).unwrap();
                (tx.txid(), raw_tx)
            })
            .unwrap();

        // tracing::info!("Transaction hex: 0x{}", hex::encode(&raw_tx.data));

        let response = self.client.send_transaction(raw_tx).await?.into_inner();

        if response.error_code != 0 {
            Err(Error::SendFailed {
                code: response.error_code,
                reason: response.error_message,
            })
        } else {
            tracing::info!("Transaction {} send successfully :)", txid);
            Ok(())
        }
    }
}

fn usk_from_seed_str(
    seed: &str,
    account_index: u32,
    network: &consensus::Network,
) -> Result<UnifiedSpendingKey, Error> {
    let mnemonic = <Mnemonic<English>>::from_phrase(seed).unwrap();
    let seed = {
        let mut seed = mnemonic.to_seed("");
        let secret = seed.to_vec();
        seed.zeroize();
        SecretVec::new(secret)
    };
    let usk =
        UnifiedSpendingKey::from_seed(network, seed.expose_secret(), account_index.try_into()?)?;
    Ok(usk)
}<|MERGE_RESOLUTION|>--- conflicted
+++ resolved
@@ -12,15 +12,12 @@
 
 use crate::error::Error;
 use crate::BlockRange;
-<<<<<<< HEAD
 use rayon::iter::IntoParallelIterator;
 use rayon::iter::IntoParallelRefIterator;
 use rayon::iter::ParallelIterator;
-=======
 use std::fmt::Debug;
 use std::hash::Hash;
 use subtle::ConditionallySelectable;
->>>>>>> 8fa06112
 use zcash_address::ZcashAddress;
 use zcash_client_backend::data_api::wallet::{
     create_proposed_transactions, input_selection::GreedyInputSelector, propose_transfer,
@@ -31,6 +28,8 @@
     WalletWrite,
 };
 use zcash_client_backend::fees::zip317::SingleOutputChangeStrategy;
+use zcash_client_backend::proposal::Proposal;
+use zcash_client_backend::proto::compact_formats::CompactBlock;
 use zcash_client_backend::proto::service::{
     self, compact_tx_streamer_client::CompactTxStreamerClient,
 };
@@ -38,7 +37,6 @@
 use zcash_client_backend::wallet::OvkPolicy;
 use zcash_client_backend::zip321::{Payment, TransactionRequest};
 use zcash_client_backend::ShieldedProtocol;
-use zcash_client_backend::{data_api::scanning::ScanRange, proto::compact_formats::CompactBlock};
 use zcash_client_memory::MemoryWalletDb;
 use zcash_keys::keys::{UnifiedFullViewingKey, UnifiedSpendingKey};
 use zcash_primitives::consensus::{self, BlockHeight, Network};
@@ -46,20 +44,14 @@
 use zcash_primitives::transaction::fees::zip317::FeeRule;
 use zcash_primitives::transaction::TxId;
 use zcash_proofs::prover::LocalTxProver;
-<<<<<<< HEAD
-const BATCH_SIZE: u32 = 10000;
 
 /// The maximum number of checkpoints to store in each shard-tree
 const PRUNING_DEPTH: usize = 100;
-=======
-
-use zcash_client_backend::proposal::Proposal;
->>>>>>> 8fa06112
-
-const BATCH_SIZE: u32 = 10000;
 
 fn is_sync<T: Sync>() {}
 fn is_send<T: Send>() {}
+const BATCH_SIZE: u32 = 10000;
+
 /// # A Zcash wallet
 ///
 /// A wallet is a set of accounts that can be synchronized together with the blockchain.
@@ -285,7 +277,7 @@
             self.db.put_blocks(
                 &chainstate,
                 blocks
-                    .into_par_iter()
+                    .into_iter()
                     .map(|compact_block| {
                         scan_block(
                             &self.network,
