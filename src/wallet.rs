--- conflicted
+++ resolved
@@ -45,13 +45,9 @@
 use zcash_primitives::transaction::TxId;
 use zcash_proofs::prover::LocalTxProver;
 
-<<<<<<< HEAD
+use zcash_client_backend::sync::run;
 /// The maximum number of checkpoints to store in each shard-tree
 const PRUNING_DEPTH: usize = 100;
-=======
-use zcash_client_backend::proposal::Proposal;
-use zcash_client_backend::sync::run;
->>>>>>> 905a2b6b
 
 fn is_sync<T: Sync>() {}
 fn is_send<T: Send>() {}
