default:
    just --list

<<<<<<< HEAD
build:
    wasm-pack build --target web --scope webzjs --release --out-dir ./packages/webz-core --no-default-features --features="wasm-parallel,sync2" -Z build-std="panic_abort,std"
=======
build *features:
    wasm-pack build --no-opt -t web --scope webzjs --release --out-dir ./packages/webz-core --no-default-features --features="wasm wasm-parallel sync2 {{features}}" -Z build-std="panic_abort,std"
>>>>>>> fa1d5902

# All Wasm Tests
test-web *features:
    WASM_BINDGEN_TEST_TIMEOUT=99999 wasm-pack test --release --firefox --no-default-features --features "wasm no-bundler {{features}}" -Z build-std="panic_abort,std"

# sync message board in the web: addigional args: sync2
test-message-board-web *features:
    WASM_BINDGEN_TEST_TIMEOUT=99999 wasm-pack test --release --chrome --no-default-features --features "wasm no-bundler {{features}}" -Z build-std="panic_abort,std" --test message-board-sync

# simple example in the web: additional args: sync2
test-simple-web *features:
    WASM_BINDGEN_TEST_TIMEOUT=99999 wasm-pack test --release --chrome --no-default-features --features "wasm no-bundler {{features}}" -Z build-std="panic_abort,std" --test simple-sync-and-send


# simple example: additional args: sync2, sqlite-db
example-simple *features:
   RUST_LOG="info,zcash_client_backend::sync=debug" cargo run -r --example simple-sync --features "native {{features}}"

# sync the message board: additional args: sync2, sqlite-db
example-message-board *features:
  RUST_LOG=info,zcash_client_backend::sync=debug cargo run -r --example message-board-sync --features "native {{features}}"

alias c := check

check:
    cargo check 

alias cw := check-wasm

check-wasm:
    cargo check --no-default-features --features="wasm-parallel,no-bundler" --target=wasm32-unknown-unknown

# run a local proxy to the mainnet lightwalletd server on port 443
run-proxy:
    grpcwebproxy  --backend_max_call_recv_msg_size=10485760 --server_http_max_write_timeout=1000s --server_http_max_read_timeout=1000s \
    --backend_addr=zec.rocks:443 --run_tls_server=false --backend_tls --allow_all_origins --server_http_debug_port 443
# run a local proxy to the testnet lightwalletd server on port 443
run-test-proxy:
    grpcwebproxy  --backend_max_call_recv_msg_size=10485760 --server_http_max_write_timeout=1000s --server_http_max_read_timeout=1000s \
    --backend_addr=testnet.zec.rocks:443 --run_tls_server=false --backend_tls --allow_all_origins --server_http_debug_port 443<|MERGE_RESOLUTION|>--- conflicted
+++ resolved
@@ -1,13 +1,8 @@
 default:
     just --list
 
-<<<<<<< HEAD
-build:
-    wasm-pack build --target web --scope webzjs --release --out-dir ./packages/webz-core --no-default-features --features="wasm-parallel,sync2" -Z build-std="panic_abort,std"
-=======
 build *features:
     wasm-pack build --no-opt -t web --scope webzjs --release --out-dir ./packages/webz-core --no-default-features --features="wasm wasm-parallel sync2 {{features}}" -Z build-std="panic_abort,std"
->>>>>>> fa1d5902
 
 # All Wasm Tests
 test-web *features:
